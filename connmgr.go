package connmgr

import (
	"context"
	"sort"
	"sync"
	"sync/atomic"
	"time"

	logging "github.com/ipfs/go-log"
	ifconnmgr "github.com/libp2p/go-libp2p-interface-connmgr"
	inet "github.com/libp2p/go-libp2p-net"
	peer "github.com/libp2p/go-libp2p-peer"
	ma "github.com/multiformats/go-multiaddr"
)

var SilencePeriod = 10 * time.Second

var log = logging.Logger("connmgr")

// BasicConnMgr is a ConnManager that trims connections whenever the count exceeds the
// high watermark. New connections are given a grace period before they're subject
// to trimming. Trims are automatically run on demand, only if the time from the
// previous trim is higher than 10 seconds. Furthermore, trims can be explicitly
// requested through the public interface of this struct (see TrimOpenConns).
//
// See configuration parameters in NewConnManager.
type BasicConnMgr struct {
	highWater   int
	lowWater    int
	connCount   int32
	gracePeriod time.Duration
	segments    segments

	plk       sync.RWMutex
	protected map[peer.ID]map[string]struct{}

	// channel-based semaphore that enforces only a single trim is in progress
	trimRunningCh chan struct{}
	lastTrim      time.Time
	silencePeriod time.Duration

	ctx    context.Context
	cancel func()
}

var _ ifconnmgr.ConnManager = (*BasicConnMgr)(nil)

type segment struct {
	sync.Mutex
	peers map[peer.ID]*peerInfo
}

type segments [256]*segment

func (s *segments) get(p peer.ID) *segment {
	return s[byte(p[len(p)-1])]
}

func (s *segments) countPeers() (count int) {
	for _, seg := range s {
		seg.Lock()
		count += len(seg.peers)
		seg.Unlock()
	}
	return count
}

// NewConnManager creates a new BasicConnMgr with the provided params:
// * lo and hi are watermarks governing the number of connections that'll be maintained.
//   When the peer count exceeds the 'high watermark', as many peers will be pruned (and
//   their connections terminated) until 'low watermark' peers remain.
// * grace is the amount of time a newly opened connection is given before it becomes
//   subject to pruning.
func NewConnManager(low, hi int, grace time.Duration) *BasicConnMgr {
	ctx, cancel := context.WithCancel(context.Background())
	cm := &BasicConnMgr{
		highWater:     hi,
		lowWater:      low,
		gracePeriod:   grace,
		trimRunningCh: make(chan struct{}, 1),
		protected:     make(map[peer.ID]map[string]struct{}, 16),
		silencePeriod: SilencePeriod,
		ctx:           ctx,
		cancel:        cancel,
		segments: func() (ret segments) {
			for i := range ret {
				ret[i] = &segment{
					peers: make(map[peer.ID]*peerInfo),
				}
			}
			return ret
		}(),
	}

	go cm.background()
	return cm
}

func (cm *BasicConnMgr) Close() error {
	cm.cancel()
	return nil
}

func (cm *BasicConnMgr) Protect(id peer.ID, tag string) {
	cm.plk.Lock()
	defer cm.plk.Unlock()

	tags, ok := cm.protected[id]
	if !ok {
		tags = make(map[string]struct{}, 2)
		cm.protected[id] = tags
	}
	tags[tag] = struct{}{}
}

func (cm *BasicConnMgr) Unprotect(id peer.ID, tag string) (protected bool) {
	cm.plk.Lock()
	defer cm.plk.Unlock()

	tags, ok := cm.protected[id]
	if !ok {
		return false
	}
	if delete(tags, tag); len(tags) == 0 {
		delete(cm.protected, id)
		return false
	}
	return true
}

// peerInfo stores metadata for a given peer.
type peerInfo struct {
	id    peer.ID
	tags  map[string]int // value for each tag
	value int            // cached sum of all tag values
	temp  bool           // this is a temporary entry holding early tags, and awaiting connections

	conns map[inet.Conn]time.Time // start time of each connection

	firstSeen time.Time // timestamp when we began tracking this peer.
}

// TrimOpenConns closes the connections of as many peers as needed to make the peer count
// equal the low watermark. Peers are sorted in ascending order based on their total value,
// pruning those peers with the lowest scores first, as long as they are not within their
// grace period.
//
// TODO: error return value so we can cleanly signal we are aborting because:
// (a) there's another trim in progress, or (b) the silence period is in effect.
func (cm *BasicConnMgr) TrimOpenConns(ctx context.Context) {
	select {
	case cm.trimRunningCh <- struct{}{}:
	default:
		return
	}
	defer func() { <-cm.trimRunningCh }()
	if time.Since(cm.lastTrim) < cm.silencePeriod {
		// skip this attempt to trim as the last one just took place.
		return
	}

	defer log.EventBegin(ctx, "connCleanup").Done()
	for _, c := range cm.getConnsToClose(ctx) {
		log.Info("closing conn: ", c.RemotePeer())
		log.Event(ctx, "closeConn", c.RemotePeer())
		c.Close()
	}

	cm.lastTrim = time.Now()
}

func (cm *BasicConnMgr) background() {
	ticker := time.NewTicker(time.Minute)
	defer ticker.Stop()

	for {
		select {
		case <-ticker.C:
			if atomic.LoadInt32(&cm.connCount) > int32(cm.highWater) {
				cm.TrimOpenConns(cm.ctx)
			}

		case <-cm.ctx.Done():
			return
		}
	}
}

// getConnsToClose runs the heuristics described in TrimOpenConns and returns the
// connections to close.
func (cm *BasicConnMgr) getConnsToClose(ctx context.Context) []inet.Conn {
	if cm.lowWater == 0 || cm.highWater == 0 {
		// disabled
		return nil
	}
	now := time.Now()
	nconns := int(atomic.LoadInt32(&cm.connCount))
	if nconns <= cm.lowWater {
		log.Info("open connection count below limit")
		return nil
	}

	npeers := cm.segments.countPeers()
	candidates := make([]*peerInfo, 0, npeers)
	cm.plk.RLock()
	for _, s := range cm.segments {
		s.Lock()
		for id, inf := range s.peers {
			if _, ok := cm.protected[id]; ok {
				// skip over protected peer.
				continue
			}
			candidates = append(candidates, inf)
		}
		s.Unlock()
	}
	cm.plk.RUnlock()

	// Sort peers according to their value.
	sort.Slice(candidates, func(i, j int) bool {
		left, right := candidates[i], candidates[j]
		// temporary peers are preferred for pruning.
		if left.temp {
			if right.temp {
				goto Values
			}
			return true
		}
		if right.temp {
			return false
		}
	Values:
		return left.value < right.value
	})

	target := nconns - cm.lowWater

	// slightly overallocate because we may have more than one conns per peer
	selected := make([]inet.Conn, 0, target+10)

	for _, inf := range candidates {
		if target == 0 {
			break
		}
		// TODO: should we be using firstSeen or the time associated with the connection itself?
		if inf.firstSeen.Add(cm.gracePeriod).After(now) {
			continue
		}

<<<<<<< HEAD
		if len(inf.conns) == 0 && inf.temp {
			// handle temporary entries for early tags -- this entry has gone past the grace period
			// and still holds no connections, so prune it.
			delete(cm.peers, inf.id)
		} else {
			for c := range inf.conns {
				selected = append(selected, c)
			}
=======
		// lock this to protect from concurrent modifications from connect/disconnect events
		s := cm.segments.get(inf.id)
		s.Lock()
		for c := range inf.conns {
			selected = append(selected, c)
>>>>>>> 22c4d8cb
		}
		target -= len(inf.conns)
		s.Unlock()

<<<<<<< HEAD
		target--
=======
		if target <= 0 {
			break
		}
>>>>>>> 22c4d8cb
	}

	return selected
}

// GetTagInfo is called to fetch the tag information associated with a given
// peer, nil is returned if p refers to an unknown peer.
func (cm *BasicConnMgr) GetTagInfo(p peer.ID) *ifconnmgr.TagInfo {
	s := cm.segments.get(p)
	s.Lock()
	defer s.Unlock()

	pi, ok := s.peers[p]
	if !ok {
		return nil
	}

	out := &ifconnmgr.TagInfo{
		FirstSeen: pi.firstSeen,
		Value:     pi.value,
		Tags:      make(map[string]int),
		Conns:     make(map[string]time.Time),
	}

	for t, v := range pi.tags {
		out.Tags[t] = v
	}
	for c, t := range pi.conns {
		out.Conns[c.RemoteMultiaddr().String()] = t
	}

	return out
}

// TagPeer is called to associate a string and integer with a given peer.
func (cm *BasicConnMgr) TagPeer(p peer.ID, tag string, val int) {
	s := cm.segments.get(p)
	s.Lock()
	defer s.Unlock()

<<<<<<< HEAD
	pi := cm.tagInfoFor(p)
=======
	pi, ok := s.peers[p]
	if !ok {
		log.Info("tried to tag conn from untracked peer: ", p)
		return
	}
>>>>>>> 22c4d8cb

	// Update the total value of the peer.
	pi.value += val - pi.tags[tag]
	pi.tags[tag] = val
}

// UntagPeer is called to disassociate a string and integer from a given peer.
func (cm *BasicConnMgr) UntagPeer(p peer.ID, tag string) {
	s := cm.segments.get(p)
	s.Lock()
	defer s.Unlock()

	pi, ok := s.peers[p]
	if !ok {
		log.Info("tried to remove tag from untracked peer: ", p)
		return
	}

	// Update the total value of the peer.
	pi.value -= pi.tags[tag]
	delete(pi.tags, tag)
}

// UpsertTag is called to insert/update a peer tag
func (cm *BasicConnMgr) UpsertTag(p peer.ID, tag string, upsert func(int) int) {
	s := cm.segments.get(p)
	s.Lock()
	defer s.Unlock()

<<<<<<< HEAD
	pi := cm.tagInfoFor(p)
=======
	pi, ok := s.peers[p]
	if !ok {
		log.Info("tried to upsert tag from untracked peer: ", p)
		return
	}
>>>>>>> 22c4d8cb

	oldval := pi.tags[tag]
	newval := upsert(oldval)
	pi.value += newval - oldval
	pi.tags[tag] = newval
}

func (cm *BasicConnMgr) tagInfoFor(p peer.ID) *peerInfo {
	pi, ok := cm.peers[p]
	if ok {
		return pi
	}
	// create a temporary peer to buffer early tags before the Connected notification arrives.
	pi = &peerInfo{
		id:        p,
		firstSeen: time.Now(), // this timestamp will be updated when the first Connected notification arrives.
		temp:      true,
		tags:      make(map[string]int),
		conns:     make(map[inet.Conn]time.Time),
	}
	cm.peers[p] = pi
	return pi
}

// CMInfo holds the configuration for BasicConnMgr, as well as status data.
type CMInfo struct {
	// The low watermark, as described in NewConnManager.
	LowWater int

	// The high watermark, as described in NewConnManager.
	HighWater int

	// The timestamp when the last trim was triggered.
	LastTrim time.Time

	// The configured grace period, as described in NewConnManager.
	GracePeriod time.Duration

	// The current connection count.
	ConnCount int
}

// GetInfo returns the configuration and status data for this connection manager.
func (cm *BasicConnMgr) GetInfo() CMInfo {
	return CMInfo{
		HighWater:   cm.highWater,
		LowWater:    cm.lowWater,
		LastTrim:    cm.lastTrim,
		GracePeriod: cm.gracePeriod,
		ConnCount:   int(atomic.LoadInt32(&cm.connCount)),
	}
}

// Notifee returns a sink through which Notifiers can inform the BasicConnMgr when
// events occur. Currently, the notifee only reacts upon connection events
// {Connected, Disconnected}.
func (cm *BasicConnMgr) Notifee() inet.Notifiee {
	return (*cmNotifee)(cm)
}

type cmNotifee BasicConnMgr

func (nn *cmNotifee) cm() *BasicConnMgr {
	return (*BasicConnMgr)(nn)
}

// Connected is called by notifiers to inform that a new connection has been established.
// The notifee updates the BasicConnMgr to start tracking the connection. If the new connection
// count exceeds the high watermark, a trim may be triggered.
func (nn *cmNotifee) Connected(n inet.Network, c inet.Conn) {
	cm := nn.cm()

	p := c.RemotePeer()
	s := cm.segments.get(p)
	s.Lock()
	defer s.Unlock()

<<<<<<< HEAD
	id := c.RemotePeer()
	pinfo, ok := cm.peers[id]
	if !ok {
		pinfo = &peerInfo{
			id:        id,
=======
	pinfo, ok := s.peers[p]
	if !ok {
		pinfo = &peerInfo{
			id:        p,
>>>>>>> 22c4d8cb
			firstSeen: time.Now(),
			tags:      make(map[string]int),
			conns:     make(map[inet.Conn]time.Time),
		}
<<<<<<< HEAD
		cm.peers[id] = pinfo
	} else if pinfo.temp {
		// we had created a temporary entry for this peer to buffer early tags before the
		// Connected notification arrived: flip the temporary flag, and update the firstSeen
		// timestamp to the real one.
		pinfo.temp = false
		pinfo.firstSeen = time.Now()
=======
		s.peers[p] = pinfo
>>>>>>> 22c4d8cb
	}

	_, ok = pinfo.conns[c]
	if ok {
		log.Error("received connected notification for conn we are already tracking: ", p)
		return
	}

	pinfo.conns[c] = time.Now()
	atomic.AddInt32(&cm.connCount, 1)
}

// Disconnected is called by notifiers to inform that an existing connection has been closed or terminated.
// The notifee updates the BasicConnMgr accordingly to stop tracking the connection, and performs housekeeping.
func (nn *cmNotifee) Disconnected(n inet.Network, c inet.Conn) {
	cm := nn.cm()

	p := c.RemotePeer()
	s := cm.segments.get(p)
	s.Lock()
	defer s.Unlock()

	cinf, ok := s.peers[p]
	if !ok {
		log.Error("received disconnected notification for peer we are not tracking: ", p)
		return
	}

	_, ok = cinf.conns[c]
	if !ok {
		log.Error("received disconnected notification for conn we are not tracking: ", p)
		return
	}

	delete(cinf.conns, c)
	if len(cinf.conns) == 0 {
		delete(s.peers, p)
	}
	atomic.AddInt32(&cm.connCount, -1)
}

// Listen is no-op in this implementation.
func (nn *cmNotifee) Listen(n inet.Network, addr ma.Multiaddr) {}

// ListenClose is no-op in this implementation.
func (nn *cmNotifee) ListenClose(n inet.Network, addr ma.Multiaddr) {}

// OpenedStream is no-op in this implementation.
func (nn *cmNotifee) OpenedStream(inet.Network, inet.Stream) {}

// ClosedStream is no-op in this implementation.
func (nn *cmNotifee) ClosedStream(inet.Network, inet.Stream) {}<|MERGE_RESOLUTION|>--- conflicted
+++ resolved
@@ -53,17 +53,34 @@
 
 type segments [256]*segment
 
-func (s *segments) get(p peer.ID) *segment {
-	return s[byte(p[len(p)-1])]
-}
-
-func (s *segments) countPeers() (count int) {
-	for _, seg := range s {
+func (ss *segments) get(p peer.ID) *segment {
+	return ss[byte(p[len(p)-1])]
+}
+
+func (ss *segments) countPeers() (count int) {
+	for _, seg := range ss {
 		seg.Lock()
 		count += len(seg.peers)
 		seg.Unlock()
 	}
 	return count
+}
+
+func (s *segment) tagInfoFor(p peer.ID) *peerInfo {
+	pi, ok := s.peers[p]
+	if ok {
+		return pi
+	}
+	// create a temporary peer to buffer early tags before the Connected notification arrives.
+	pi = &peerInfo{
+		id:        p,
+		firstSeen: time.Now(), // this timestamp will be updated when the first Connected notification arrives.
+		temp:      true,
+		tags:      make(map[string]int),
+		conns:     make(map[inet.Conn]time.Time),
+	}
+	s.peers[p] = pi
+	return pi
 }
 
 // NewConnManager creates a new BasicConnMgr with the provided params:
@@ -240,7 +257,7 @@
 	selected := make([]inet.Conn, 0, target+10)
 
 	for _, inf := range candidates {
-		if target == 0 {
+		if target <= 0 {
 			break
 		}
 		// TODO: should we be using firstSeen or the time associated with the connection itself?
@@ -248,33 +265,21 @@
 			continue
 		}
 
-<<<<<<< HEAD
+		// lock this to protect from concurrent modifications from connect/disconnect events
+		s := cm.segments.get(inf.id)
+		s.Lock()
+
 		if len(inf.conns) == 0 && inf.temp {
 			// handle temporary entries for early tags -- this entry has gone past the grace period
 			// and still holds no connections, so prune it.
-			delete(cm.peers, inf.id)
+			delete(s.peers, inf.id)
 		} else {
 			for c := range inf.conns {
 				selected = append(selected, c)
 			}
-=======
-		// lock this to protect from concurrent modifications from connect/disconnect events
-		s := cm.segments.get(inf.id)
-		s.Lock()
-		for c := range inf.conns {
-			selected = append(selected, c)
->>>>>>> 22c4d8cb
 		}
 		target -= len(inf.conns)
 		s.Unlock()
-
-<<<<<<< HEAD
-		target--
-=======
-		if target <= 0 {
-			break
-		}
->>>>>>> 22c4d8cb
 	}
 
 	return selected
@@ -315,15 +320,7 @@
 	s.Lock()
 	defer s.Unlock()
 
-<<<<<<< HEAD
-	pi := cm.tagInfoFor(p)
-=======
-	pi, ok := s.peers[p]
-	if !ok {
-		log.Info("tried to tag conn from untracked peer: ", p)
-		return
-	}
->>>>>>> 22c4d8cb
+	pi := s.tagInfoFor(p)
 
 	// Update the total value of the peer.
 	pi.value += val - pi.tags[tag]
@@ -353,37 +350,12 @@
 	s.Lock()
 	defer s.Unlock()
 
-<<<<<<< HEAD
-	pi := cm.tagInfoFor(p)
-=======
-	pi, ok := s.peers[p]
-	if !ok {
-		log.Info("tried to upsert tag from untracked peer: ", p)
-		return
-	}
->>>>>>> 22c4d8cb
+	pi := s.tagInfoFor(p)
 
 	oldval := pi.tags[tag]
 	newval := upsert(oldval)
 	pi.value += newval - oldval
 	pi.tags[tag] = newval
-}
-
-func (cm *BasicConnMgr) tagInfoFor(p peer.ID) *peerInfo {
-	pi, ok := cm.peers[p]
-	if ok {
-		return pi
-	}
-	// create a temporary peer to buffer early tags before the Connected notification arrives.
-	pi = &peerInfo{
-		id:        p,
-		firstSeen: time.Now(), // this timestamp will be updated when the first Connected notification arrives.
-		temp:      true,
-		tags:      make(map[string]int),
-		conns:     make(map[inet.Conn]time.Time),
-	}
-	cm.peers[p] = pi
-	return pi
 }
 
 // CMInfo holds the configuration for BasicConnMgr, as well as status data.
@@ -439,33 +411,22 @@
 	s.Lock()
 	defer s.Unlock()
 
-<<<<<<< HEAD
 	id := c.RemotePeer()
-	pinfo, ok := cm.peers[id]
+	pinfo, ok := s.peers[id]
 	if !ok {
 		pinfo = &peerInfo{
 			id:        id,
-=======
-	pinfo, ok := s.peers[p]
-	if !ok {
-		pinfo = &peerInfo{
-			id:        p,
->>>>>>> 22c4d8cb
 			firstSeen: time.Now(),
 			tags:      make(map[string]int),
 			conns:     make(map[inet.Conn]time.Time),
 		}
-<<<<<<< HEAD
-		cm.peers[id] = pinfo
+		s.peers[id] = pinfo
 	} else if pinfo.temp {
 		// we had created a temporary entry for this peer to buffer early tags before the
 		// Connected notification arrived: flip the temporary flag, and update the firstSeen
 		// timestamp to the real one.
 		pinfo.temp = false
 		pinfo.firstSeen = time.Now()
-=======
-		s.peers[p] = pinfo
->>>>>>> 22c4d8cb
 	}
 
 	_, ok = pinfo.conns[c]
