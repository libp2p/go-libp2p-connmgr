--- conflicted
+++ resolved
@@ -35,19 +35,13 @@
 	plk       sync.RWMutex
 	protected map[peer.ID]map[string]struct{}
 
-<<<<<<< HEAD
 	// channel-based semaphore that enforces only a single trim is in progress
 	trimRunningCh chan struct{}
-	lastTrim      time.Time
+	trimTrigger   chan chan<- struct{}
 	connCount     int32
-=======
-	trimTrigger chan chan<- struct{}
 
 	lastTrimMu sync.RWMutex
 	lastTrim   time.Time
-
-	silencePeriod time.Duration
->>>>>>> 27383946
 
 	ctx    context.Context
 	cancel func()
@@ -109,7 +103,6 @@
 		highWater:     hi,
 		lowWater:      low,
 		gracePeriod:   grace,
-<<<<<<< HEAD
 		silencePeriod: SilencePeriod,
 	}
 
@@ -127,9 +120,7 @@
 	cm := &BasicConnMgr{
 		cfg:           cfg,
 		trimRunningCh: make(chan struct{}, 1),
-=======
 		trimTrigger:   make(chan chan<- struct{}),
->>>>>>> 27383946
 		protected:     make(map[peer.ID]map[string]struct{}, 16),
 		ctx:           ctx,
 		cancel:        cancel,
@@ -214,21 +205,10 @@
 	// Trigger a trim.
 	ch := make(chan struct{})
 	select {
-<<<<<<< HEAD
-	case cm.trimRunningCh <- struct{}{}:
-	default:
-		return
-	}
-	defer func() { <-cm.trimRunningCh }()
-	if time.Since(cm.lastTrim) < cm.cfg.silencePeriod {
-		// skip this attempt to trim as the last one just took place.
-		return
-=======
 	case cm.trimTrigger <- ch:
 	case <-cm.ctx.Done():
 	case <-ctx.Done():
 		// TODO: return an error?
->>>>>>> 27383946
 	}
 
 	// Wait for the trim.
@@ -248,14 +228,9 @@
 		var waiting chan<- struct{}
 		select {
 		case <-ticker.C:
-<<<<<<< HEAD
-			if atomic.LoadInt32(&cm.connCount) > int32(cm.cfg.highWater) {
-				cm.TrimOpenConns(cm.ctx)
-=======
-			if atomic.LoadInt32(&cm.connCount) < int32(cm.highWater) {
+			if atomic.LoadInt32(&cm.connCount) < int32(cm.cfg.highWater) {
 				// Below high water, skip.
 				continue
->>>>>>> 27383946
 			}
 		case waiting = <-cm.trimTrigger:
 		case <-cm.ctx.Done():
@@ -289,7 +264,7 @@
 	cm.lastTrimMu.RUnlock()
 
 	// skip this attempt to trim if the last one just took place.
-	if time.Since(lastTrim) < cm.silencePeriod {
+	if time.Since(lastTrim) < cm.cfg.silencePeriod {
 		return
 	}
 
@@ -309,13 +284,8 @@
 
 // getConnsToClose runs the heuristics described in TrimOpenConns and returns the
 // connections to close.
-<<<<<<< HEAD
-func (cm *BasicConnMgr) getConnsToClose(ctx context.Context) []network.Conn {
+func (cm *BasicConnMgr) getConnsToClose() []network.Conn {
 	if cm.cfg.lowWater == 0 || cm.cfg.highWater == 0 {
-=======
-func (cm *BasicConnMgr) getConnsToClose() []network.Conn {
-	if cm.lowWater == 0 || cm.highWater == 0 {
->>>>>>> 27383946
 		// disabled
 		return nil
 	}
@@ -501,17 +471,10 @@
 	cm.lastTrimMu.RUnlock()
 
 	return CMInfo{
-<<<<<<< HEAD
 		HighWater:   cm.cfg.highWater,
 		LowWater:    cm.cfg.lowWater,
-		LastTrim:    cm.lastTrim,
+		LastTrim:    lastTrim,
 		GracePeriod: cm.cfg.gracePeriod,
-=======
-		HighWater:   cm.highWater,
-		LowWater:    cm.lowWater,
-		LastTrim:    lastTrim,
-		GracePeriod: cm.gracePeriod,
->>>>>>> 27383946
 		ConnCount:   int(atomic.LoadInt32(&cm.connCount)),
 	}
 }
